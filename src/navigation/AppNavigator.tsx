import React from 'react';
import { NavigationContainer } from '@react-navigation/native';
import { createNativeStackNavigator } from '@react-navigation/native-stack';
import { RootStackParamList } from './types';

// Import các stack cho từng role
import CustomerStack from './CustomerStack';
import PhotographerStack from './PhotographerStack';
import VenueOwnerStack from './VenueOwnerStack';

// Screens
import LayoutPage from '../screens/LayoutPage';
import LoginScreen from '../screens/LoginScreen';
import RegisterScreen from '../screens/RegisterScreen';
import StepContainer from '../components/Step/StepContainer';
import ProfileCardDetail from '../screens/customer/PhotographerCardDetail';
import ViewAllPhotographers from '../screens/customer/ViewAllPhotographers';
import ViewAllLocations from '../screens/customer/ViewAllLocations';
import EditProfileScreen from '../screens/photographer/EditProfilePhotographerScreen';
import SubscriptionScreen from '../screens/photographer/SubscriptionScreen';
import SubscriptionManagementScreen from '../screens/photographer/SubscriptionManagementScreen';
import BookingScreen from '../screens/customer/BookingScreen';
import OrderDetailScreen from '../screens/customer/OrderDetailScreen';
import PhotographerCardDetail from '../screens/customer/PhotographerCardDetail';
import LocationCardDetail from '../screens/customer/LocationCardDetail';
import RoleSelectionScreen from '../screens/RoleSelectionScreen';
import PhotographerHomeScreen from '../screens/photographer/PhotographerHomeScreen';
import RecentlyViewedScreen from '../screens/customer/RecentlyViewedScreen';
import PhotographerEventScreen from '../screens/photographer/PhotographerEventScreen';

import ProfileUserScreen from '../screens/customer/ProfileUserScreen';
import ViewProfileUserScreen from '../screens/customer/ViewProfileUserScreen';
import ProfilePhotographerScreen from '../screens/photographer/ProfilePhotographerScreen';
import ViewProfilePhotographerScreen from '../screens/photographer/ViewProfilePhotographerScreen';
import EditProfilePhotographerScreen from '../screens/photographer/EditProfilePhotographerScreen';
import PaymentWaitingScreen from '../screens/customer/PaymentWaitingScreen ';





const Stack = createNativeStackNavigator<RootStackParamList>();

const AppNavigator = () => {
  return (

      <Stack.Navigator
        initialRouteName="Layout"
        screenOptions={{
          headerShown: false,
        }}
      >
        {/* Màn hình chọn role */}
        <Stack.Screen name="StepContainer" component={StepContainer} />
        <Stack.Screen name="RoleSelection" component={RoleSelectionScreen} />
        
        
        {/* Các stack cho từng role */}
        <Stack.Screen name="CustomerMain" component={CustomerStack} />
        <Stack.Screen name="PhotographerMain" component={PhotographerStack} />
        <Stack.Screen name="VenueOwnerMain" component={VenueOwnerStack} />
        
        {/* Các màn hình chung */}
        <Stack.Screen name="Layout" component={LayoutPage} />
        <Stack.Screen name="Login" component={LoginScreen} />
        <Stack.Screen name="Register" component={RegisterScreen} />
        
        {/* Các màn hình dành riêng cho Customer */}
        <Stack.Screen name="PhotographerCardDetail" component={PhotographerCardDetail} />
        <Stack.Screen name="LocationCardDetail" component={LocationCardDetail} />
        <Stack.Screen name="ViewAllPhotographers" component={ViewAllPhotographers} />
        <Stack.Screen name="ViewAllLocations" component={ViewAllLocations} />
        <Stack.Screen name="ProfileUserScreen" component={ProfileUserScreen} />
        <Stack.Screen name="ViewProfileUserScreen" component={ViewProfileUserScreen} />
        <Stack.Screen name="Booking" component={BookingScreen} />
        <Stack.Screen name="OrderDetail" component={OrderDetailScreen} />


        {/* Các màn hình dành riêng cho Photographer */}
        <Stack.Screen name="EditProfilePhotographer" component={EditProfilePhotographerScreen} />
        <Stack.Screen name='ProfilePhotographerScreen' component={ProfilePhotographerScreen} />
        <Stack.Screen name="Subscription" component={SubscriptionScreen} />
        <Stack.Screen name="SubscriptionManagement" component={SubscriptionManagementScreen} />
        <Stack.Screen name="PhotographerHomeScreen" component={PhotographerHomeScreen} />
        <Stack.Screen name="RecentlyViewedScreen" component={RecentlyViewedScreen} />
        <Stack.Screen name="ViewProfilePhotographerScreen" component={ViewProfilePhotographerScreen} />
<<<<<<< HEAD
        <Stack.Screen name="PaymentWaitingScreen" component={PaymentWaitingScreen} />

=======
        <Stack.Screen name='PhotographerEventScreen' component={PhotographerEventScreen} />
>>>>>>> 769784e1


        {/* Các màn hình dành riêng cho VenueOwner */}
        
      </Stack.Navigator>

  );
};

export default AppNavigator;<|MERGE_RESOLUTION|>--- conflicted
+++ resolved
@@ -84,12 +84,10 @@
         <Stack.Screen name="PhotographerHomeScreen" component={PhotographerHomeScreen} />
         <Stack.Screen name="RecentlyViewedScreen" component={RecentlyViewedScreen} />
         <Stack.Screen name="ViewProfilePhotographerScreen" component={ViewProfilePhotographerScreen} />
-<<<<<<< HEAD
+
         <Stack.Screen name="PaymentWaitingScreen" component={PaymentWaitingScreen} />
+        <Stack.Screen name='PhotographerEventScreen' component={PhotographerEventScreen} />
 
-=======
-        <Stack.Screen name='PhotographerEventScreen' component={PhotographerEventScreen} />
->>>>>>> 769784e1
 
 
         {/* Các màn hình dành riêng cho VenueOwner */}
