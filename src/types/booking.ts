--- conflicted
+++ resolved
@@ -99,10 +99,9 @@
   COMPLETED = 'Completed',
   CANCELLED = 'Cancelled',
   EXPIRED = 'Expired',
-<<<<<<< HEAD
+
   UNDER_REVIEW = 'Under_Review'
-=======
->>>>>>> 74d1be4e
+
 }
 
 export interface BookingFilters {
@@ -181,11 +180,11 @@
   | 'Cancelled' 
   | 'Completed' 
   | 'InProgress'
-<<<<<<< HEAD
+
   | 'Under_Review'; 
-=======
+
   | 'Complaints';
->>>>>>> 74d1be4e
+
 
 export interface BookingQueryParams {
   page?: number;
