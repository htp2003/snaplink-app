--- conflicted
+++ resolved
@@ -165,7 +165,7 @@
         }
         // For other errors during polling, don't set error state to avoid UI disruption
 
-<<<<<<< HEAD
+
   const createEventPayment = useCallback(async (
     userIdParam: number,
     bookingId: number, 
@@ -218,7 +218,7 @@
     try {
       setCreatingPayment(true);
       setError(null);
-=======
+
         return null;
       } finally {
         setLoadingPayment(false);
@@ -226,7 +226,7 @@
     },
     []
   );
->>>>>>> 746d5119
+
 
   // ===== UTILITY METHODS =====
 
