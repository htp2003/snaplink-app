--- conflicted
+++ resolved
@@ -41,13 +41,13 @@
     OrderManagementScreen: undefined;
     RecentlyViewedScreen: undefined;
     ProfilePhotographerScreen: undefined;
-<<<<<<< HEAD
+
     PaymentWaitingScreen: PaymentFlowData;
-=======
+
     PhotographerEventScreen: {
       photographerId: number;
   };
->>>>>>> 769784e1
+
     // Customer  screens
     PhotographerCardDetail: { photographerId: string };
     LocationCardDetail: { locationId: string };
