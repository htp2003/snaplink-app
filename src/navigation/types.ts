import { NativeStackNavigationProp } from "@react-navigation/native-stack";
import { BottomTabNavigationProp } from "@react-navigation/bottom-tabs";
import { PriceCalculationResponse } from "../types/booking";
import { PaymentFlowData } from "../types/payment";


export interface Location {
    id: number;
    name: string;
    address: string;
    imageUrl: string;
    rating: number;
    distance: string;
  }
  
  export interface Photographer {
    id: number;
    name: string;
    specialty: string;
    avatar: string;
    hourlyRate: number;
  }

export type RootStackParamList = {
    StepContainer: undefined;
    RoleSelection: undefined;
    CustomerMain: { screen?: keyof CustomerTabParamList } | undefined;
    PhotographerMain: { screen?: keyof PhotographerTabParamList } | undefined;
    VenueOwnerMain: { screen?: keyof VenueOwnerTabParamList } | undefined;
    Layout: undefined;
    Login: undefined;
    Register: undefined;
    
    // Photographer screens
    EditProfilePhotographer: undefined;
    Subscription: undefined;
    SubscriptionManagement: undefined;
    ViewProfilePhotographerScreen: undefined;
    PhotographerHomeScreen: undefined;
    FavoritedBottomSheet: undefined;
    RecentlyViewedScreen: undefined;
    ProfilePhotographerScreen: undefined;
<<<<<<< HEAD
    OrderManagementScreen: undefined;
=======

    PaymentWaitingScreen: PaymentFlowData;

>>>>>>> 6f20b4bc
    PhotographerEventScreen: {
      photographerId: number;
  };

    // Customer  screens
    PhotographerCardDetail: { photographerId: string };
    LocationCardDetail: { locationId: string };
    ViewAllPhotographers: {
      type?: 'featured' | 'recommendations' | 'all';
      title?: string;
      userId?: number | null;
    };
    ViewAllLocations: undefined;
    ProfileUserScreen: undefined;
    Booking: {
      photographer: {
        photographerId: number; // THAY ĐỔI: Từ number? thành number để match với OrderDetail
        id?: string;
        userId?: string;
        fullName: string;
        name?: string; 
        profileImage?: string;
        avatar?: string; 
        hourlyRate: number;
        specialty?: string;
        yearsExperience?: number;
        equipment?: string;
        availabilityStatus?: string;
        rating?: number;
        verificationStatus?: string;
        email?: string;
        phoneNumber?: string;
        bio?: string;
        styles?: string[];
      };
      // THÊM: Support cho edit mode
      editMode?: boolean;
      existingBookingId?: number;
      existingBookingData?: {
        selectedDate: string;
        selectedStartTime: string;
        selectedEndTime: string;
        selectedLocation?: {
          id: number;
          name: string;
          hourlyRate?: number;
        };
        specialRequests?: string;
      };
    };
  OrderDetail: {
    bookingId: number;
    photographer: {
      photographerId: number;
      fullName: string;
      profileImage?: string;
      hourlyRate: number;
    };
    selectedDate: string;
    selectedStartTime: string;
    selectedEndTime: string;
    selectedLocation?: {
      id: number;
      name: string;
      hourlyRate?: number;
    };
    specialRequests?: string;
    priceCalculation: PriceCalculationResponse
  };
    ViewProfileUserScreen: { userId: number };
   

};

export type CustomerTabParamList = {
    CustomerHomeScreen: undefined;
    Favorites: undefined;
    SnapLink: undefined;
    Messages: undefined;
    Booking: undefined;
    Profile: undefined;
}

export type PhotographerTabParamList = {
    PhotographerHomeScreen: undefined;
    Profile: undefined;
    OrderManagementScreen: undefined;
    PhotographerEventScreen: {
    photographerId: number;
  };
}

export type VenueOwnerTabParamList = {
    Venues: undefined;
    Bookings: undefined;
    Profile: undefined;
}

export type RootStackNavigationProp = NativeStackNavigationProp<RootStackParamList>

export type CustomerTabNavigationProp = BottomTabNavigationProp<CustomerTabParamList>
export type PhotographerTabNavigationProp = BottomTabNavigationProp<PhotographerTabParamList>
export type VenueOwnerTabNavigationProp = BottomTabNavigationProp<VenueOwnerTabParamList><|MERGE_RESOLUTION|>--- conflicted
+++ resolved
@@ -40,13 +40,10 @@
     FavoritedBottomSheet: undefined;
     RecentlyViewedScreen: undefined;
     ProfilePhotographerScreen: undefined;
-<<<<<<< HEAD
     OrderManagementScreen: undefined;
-=======
 
     PaymentWaitingScreen: PaymentFlowData;
 
->>>>>>> 6f20b4bc
     PhotographerEventScreen: {
       photographerId: number;
   };
