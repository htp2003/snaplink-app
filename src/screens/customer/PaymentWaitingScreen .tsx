--- conflicted
+++ resolved
@@ -31,7 +31,6 @@
 import { EnhancedQRDisplay } from "../../components/EnhancedQRDisplay";
 import { handleDeepLink } from "../../config/deepLinks";
 
-
 type PaymentWaitingRouteParams = PaymentFlowData;
 type PaymentWaitingScreenRouteProp = RouteProp<
   { PaymentWaiting: PaymentWaitingRouteParams },
@@ -121,41 +120,12 @@
     }
   }, []);
 
-<<<<<<< HEAD
-  useEffect(() => {
-    const unsubscribe = navigation.addListener("beforeRemove", (e) => {
-      e.preventDefault(); // Chặn hành động back mặc định
-      Alert.alert(
-        "Xác nhận hủy thanh toán",
-        "Bạn có chắc muốn hủy thanh toán này?",
-        [
-          { text: "Không", style: "cancel" },
-          {
-            text: "Có",
-            style: "destructive",
-            onPress: async () => {
-              await handleCancelPayment();
-              navigation.dispatch(e.data.action); // Quay lại
-            }
-          }
-        ]
-      );
-    });
-  
-    return unsubscribe;
-  }, [navigation]);
-
-  // ✅ NEW: Auto confirm booking when payment is successful
-  const handlePaymentSuccess = useCallback(async () => {
-    console.log("🎉 Payment successful! Confirming booking...");
-=======
   // ✅ FIXED: Safe navigation with duplicate protection
   const navigateToHome = useCallback(() => {
     if (hasNavigated) {
       console.log("🛡️ Navigation already triggered, skipping...");
       return;
     }
->>>>>>> fdb41437
     
     setHasNavigated(true);
     stopCountdown();
@@ -1158,6 +1128,7 @@
             </View>
           </View>
         )}
+
         {/* Booking Info */}
         <View style={styles.bookingCard}>
           <Text style={styles.bookingCardTitle}>Thông tin booking</Text>
