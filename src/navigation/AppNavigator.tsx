--- conflicted
+++ resolved
@@ -39,11 +39,11 @@
 import OrderHistoryScreen from "../screens/customer/OrderHistoryScreen";
 import PortfolioScreen from "../screens/photographer/PortfolioScreen";
 import PaymentWaitingScreen from "../screens/customer/PaymentWaitingScreen ";
-<<<<<<< HEAD
+
 import BookingDetailScreen from "../screens/customer/BookingDetailScreen";
-=======
+
 import PhotoDeliveryScreen from "../screens/photographer/PhotoDeliveryScreen";
->>>>>>> f7dcf4c1
+
 
 const Stack = createNativeStackNavigator<RootStackParamList>();
 
@@ -95,15 +95,15 @@
         component={EditProfileUserScreen}
       />
       <Stack.Screen name="OrderHistoryScreen" component={OrderHistoryScreen} />
-<<<<<<< HEAD
+
       <Stack.Screen name="PaymentWaitingScreen" component={PaymentWaitingScreen} />
       <Stack.Screen name="BookingDetailScreen" component={BookingDetailScreen} />
-=======
+
       <Stack.Screen
         name="PaymentWaitingScreen"
         component={PaymentWaitingScreen}
       />
->>>>>>> f7dcf4c1
+
 
       {/* Các màn hình dành riêng cho Photographer */}
       <Stack.Screen
