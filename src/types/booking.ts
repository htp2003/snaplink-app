--- conflicted
+++ resolved
@@ -84,7 +84,7 @@
     locationRate?: number;
     additionalFees?: {
       name: string;
-<<<<<<< HEAD
+
       address: string;
       hourlyRate?: number;
     };
@@ -223,7 +223,6 @@
 }
 
 export interface BookingQueryParams {
-=======
       amount: number;
     }[];
   };
@@ -252,12 +251,11 @@
   endDate?: string;
   photographerId?: number;
   userId?: number;
->>>>>>> 6f20b4bc
   page?: number;
   pageSize?: number;
 }
 
-<<<<<<< HEAD
+
 export interface UpdateBookingStatusRequest {
   bookingId: number;
   status: BookingStatusPhotographer;
@@ -291,7 +289,7 @@
   paymentAmount: number | null;
   pricePerHour: number;
 }
-=======
+
 // Hook interfaces
 export interface UseBookingOptions {
   userId?: number;
@@ -339,4 +337,3 @@
 
 // ===== RE-EXPORT PAYMENT TYPES for backward compatibility =====
 export type { PaymentResponse, CreatePaymentLinkRequest };
->>>>>>> 6f20b4bc
