--- conflicted
+++ resolved
@@ -1,7 +1,4 @@
-<<<<<<< HEAD
-=======
-// navigation/types.ts
->>>>>>> bbbf3882
+
 import { NativeStackNavigationProp } from "@react-navigation/native-stack";
 import { BottomTabNavigationProp } from "@react-navigation/bottom-tabs";
 import { PriceCalculationResponse } from "../types/booking";
@@ -207,11 +204,10 @@
       indoor?: boolean;
       outdoor?: boolean;
     };
-<<<<<<< HEAD
+
     // 🆕 NEW: Use booking API format
     externalLocation?: BookingExternalLocation;
-=======
->>>>>>> bbbf3882
+
     editMode?: boolean;
     existingBookingId?: number;
     existingBookingData?: {
@@ -226,10 +222,6 @@
       specialRequests?: string;
     };
   };
-<<<<<<< HEAD
-  
-=======
->>>>>>> bbbf3882
   OrderDetail: {
     bookingId: number;
     photographer: {
@@ -252,10 +244,6 @@
     specialRequests?: string;
     priceCalculation: PriceCalculationResponse;
   };
-<<<<<<< HEAD
-  
-=======
->>>>>>> bbbf3882
   BookingEvent: {
     event: {
       eventId: number;
